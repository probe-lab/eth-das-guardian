--- conflicted
+++ resolved
@@ -23,12 +23,8 @@
 
 type BeaconAPI interface {
 	Init(ctx context.Context) error
-<<<<<<< HEAD
 	GetStateVersion() string
-	GetForkDigest() ([]byte, error)
-=======
 	GetForkDigest(slot uint64) ([]byte, error)
->>>>>>> fb6174be
 	GetFinalizedCheckpoint() *phase0.Checkpoint
 	GetLatestBlockHeader() *phase0.BeaconBlockHeader
 	GetFuluForkEpoch() uint64
@@ -207,27 +203,15 @@
 			maxBlobsPerBlockElectra = 0
 		}
 
-<<<<<<< HEAD
-	blobSchedule, ok := b.specs["BLOB_SCHEDULE"].([]any)
-	if !ok {
-		// BLOB_SCHEDULE is not present - this happens when no BPO (Blob Parameter Override) is scheduled
-		// Don't calculate fork digest with blob parameters in this case
-		b.cfg.Logger.Warn("BLOB_SCHEDULE not found (no BPO scheduled), using electra blob parameters")
-	}
-=======
 		currentBlobParams := BlobScheduleEntry{
 			Epoch:            b.specs["ELECTRA_FORK_EPOCH"].(uint64),
 			MaxBlobsPerBlock: maxBlobsPerBlockElectra,
 		}
->>>>>>> fb6174be
 
 		blobSchedule, ok := b.specs["BLOB_SCHEDULE"].([]any)
 		if !ok {
 			// BLOB_SCHEDULE is not present - this happens when no BPO (Blob Parameter Override) is scheduled
-			// Don't calculate fork digest with blob parameters in this case
 			b.cfg.Logger.Info("BLOB_SCHEDULE not found (no BPO scheduled), skipping blob parameter computation")
-			forkDigest := b.ComputeForkDigest(b.headState.Data.GenesisValidatorsRoot, b.headState.Data.Fork.CurrentVersion, nil)
-			return forkDigest[:], nil
 		}
 
 		for _, blobScheduleEntry := range blobSchedule {
