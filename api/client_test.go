--- conflicted
+++ resolved
@@ -9,11 +9,7 @@
 )
 
 var (
-<<<<<<< HEAD
-	localAvailTestIP = "https://beacon.fusaka-devnet-0.ethpandaops.io/"
-=======
 	localAvailTestIP = "https://beacon.berlinterop-devnet-2.ethpandaops.io/"
->>>>>>> b2e9c737
 	StateTimeout     = 30 * time.Second
 	QueryTimeout     = 10 * time.Second
 )
