--- conflicted
+++ resolved
@@ -223,7 +223,7 @@
 	})
 
 	// subscribe to main topics
-	forkDigest, err := g.apiCli.GetForkDigest(g.headStatus.HeadSlot)
+	forkDigest, err := g.apiCli.GetForkDigest(g.fuluStatus.HeadSlot)
 	if err != nil {
 		return err
 	}
@@ -236,8 +236,8 @@
 		Logger:       g.cfg.Logger,
 		ReadTimeout:  g.cfg.ConnectionTimeout,
 		WriteTimeout: g.cfg.ConnectionTimeout,
-		ForkDigest: func() []byte {
-			digest, _ := g.apiCli.GetForkDigest()
+		ForkDigest: func(slot uint64) []byte {
+			digest, _ := g.apiCli.GetForkDigest(slot)
 			return digest
 		},
 	}
@@ -743,16 +743,12 @@
 	return metadata
 }
 
-<<<<<<< HEAD
 func (g *DasGuardian) composeLocalBeaconStatus() (*StatusV1, *StatusV2, error) {
-=======
-func (g *DasGuardian) composeLocalBeaconStatus() (*StatusV2, error) {
 	slot := uint64(0)
 	if headSlot := g.apiCli.GetLatestBlockHeader(); headSlot != nil {
 		slot = uint64(headSlot.Slot)
 	}
 
->>>>>>> fb6174be
 	// fork digest
 	forkDigest, err := g.apiCli.GetForkDigest(slot)
 	if err != nil {
